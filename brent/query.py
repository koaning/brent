"""
The `brent.query` module contains the `Query` object. This is the
main object that you'll use to describe complex queries against
casual graphs.
"""

import logging

import numpy as np
from graphviz import Digraph

from brent.graph import DAG
from brent.common import normalise


class Query:
    def __init__(self, dag: DAG, given=None, do=None):
        """
        A Query object describes a query that will be run on a DAG object.

        Inputs:

        - **dag**: DAG object that contains all edges.
        - **given**: Dictionary of key-value pairs of given items.
        - **do**: Dictionary of key-value pairs of do operated items.

        Example:

        ```
        from brent import DAG, Query
        from brent.common import make_fake_df
        # let's start with a new dataset
        df = make_fake_df(4)
        dag = DAG(df).add_edge("a", "b").add_edge("b", "c").add_edge("c","d")
        # we can build a query dynamically
        q1 = Query().given(a=1).do(d=1)
        # alternatively we can build one from start
        q2 = Query(given={'a':1}, do={'d':1})
        ```
        """
        self.dag = dag
        if not given:
            given = dict()
        if not do:
            do = dict()
        self.given_dict = given
        self.do_dict = do

    def inference_dag(self):
        """
        This is a DAG created from the original but has been altered
        to accomodate `do-calculus`.
        """
        infer_dag = DAG(self.dag.df.copy())
        logging.debug(f"constructing copy of original DAG nodes: {infer_dag.nodes}")
        for n1, n2 in self.dag.edges:
            if n2 not in self.do_dict.keys():
                infer_dag.add_edge(n1, n2)
            else:
                logging.debug(f"edge {n1} -> {n2} ignored because of do operator")
        logging.debug(f"original DAG copied")
        return infer_dag

    def _check_query_input(self, **kwargs):
        for key, value in kwargs.items():
            logging.debug(f"checking key {key}={value}")
            if key not in self.dag.nodes:
                raise ValueError(f"node {key} does not exist in original dag")
            if value not in self.dag.df[key].values:
                raise ValueError(f"value {value} does not occur for node {key}")
            if key in {**self.given_dict, **self.do_dict}.keys():
                raise ValueError(f"{key} is already used in this query")

    def given(self, **kwargs):
        """
        Add items to the query that are `given`.

        ## Inputs

        - **kwargs**: key-value pairs of given items.
        """
        self._check_query_input(**kwargs)
        return Query(dag=self.dag, given={**self.given_dict, **kwargs}, do=self.do_dict)

    def do(self, **kwargs):
        """
        Add items to the query that are enforced via `do` operation.

        ## Inputs

        - **kwargs**: key-value pairs of do items.
        """
        self._check_query_input(**kwargs)
        return Query(dag=self.dag, given=self.given_dict, do={**self.do_dict, **kwargs})

    def plot(self, emphesize_do=True):
        """
        A pretty plotting function. Given nodes have double circles.
        Nodes with `do` operations on them will have in-going arcs grayed.
        """
        givens = self.given_dict.keys()
        dos = self.do_dict.keys()
        d = Digraph()
        d.attr(rankdir='LR')
        d.attr('node', shape='circle')
        for idx, n in enumerate(self.dag.graph.nodes):
            if (n in givens) or (n in dos):
                d.node(n, shape='doublecircle')
            if n in dos:
                if emphesize_do:
                    d.node(" " * idx, shape="none")
                    d.edge(" " * idx, n)
            else:
                d.node(n)
        for n1, n2 in self.dag.graph.edges:
            if ((n1 in dos) or (n1 in givens)) and ((n2 in dos) or (n2 in givens)):
                d.edge(n1, n2, color="lightgray")
            elif n2 in dos:
                d.edge(n1, n2, color="lightgray", style="dashed")
            else:
                d.edge(n1, n2)
        return d

    def infer(self, give_table=False):
        """
        Run the inference on the graph given the current query.

        ## Inputs

        - **give_table**: Instead of calculating marginal probabilities and
        returning a dictionary, return a pandas table instead. Defaults to `False`.
        """
        logging.debug(f"about to make an inference")
        infer_dag = self.inference_dag()
        for node in infer_dag.nodes:
            logging.debug(f"confirming parents({node}) = {infer_dag.parents(node)}")
        marginal_table = infer_dag.marginal_table
        for k, v in {**self.do_dict, **self.given_dict}.items():
            logging.debug(f"processing {k}={v}")
            marginal_table = marginal_table.loc[lambda d: d[k] == v]
        tbl = marginal_table.assign(prob=lambda d: normalise(d.prob))
        if give_table:
            return tbl
        output = {}
        for c in tbl.columns:
            if c != "prob":
                output[c] = tbl.groupby(c)['prob'].sum().to_dict()
        return output

    def sample(self, n_samples=1):
        """
        Sample data from the current query.

        ## Inputs

        - **n_samples**: the number of samples to get

        ## Output

        `pandas.DataFrame` with new samples

        ## Example

        Example:

        ```
        from brent import DAG, Query
        from brent.common import make_fake_df
        # let's start with a new dataset
        df = make_fake_df(4)
        dag = DAG(df).add_edge("a", "b").add_edge("b", "c").add_edge("c","d")
        # we can build a query dynamically
        q1 = Query().given(a=1).do(d=1)
        q1.sample(100)
        ```
        """
        table = self.infer(give_table=True)
        idx = np.random.choice(table.index, p=table.prob, replace=True, size=n_samples)
<<<<<<< HEAD
        return table.loc[idx].reset_index(drop=True).drop(columns=['prob'])


class SupposeQuery:
    """
    A `SupposeQuery` can be used to ask the question "suppose we saw this"
    what would have happened if we did or saw something else?
    """
    def __init__(self, dag, when=None, suppose_do=None, suppose_given=None):
        """
        ## Inputs:

        - **dag**: the `DAG` object to base the query on
        - **when**: the observations we saw "before"
        - **suppose_do**: the things we might enforce "in hindsight"
        - **suppose_given**: the things we might witness "in hindsight"
        """
        self.dag = dag
        self.orig_query = when
        if not suppose_do:
            suppose_do = dict()
        if not suppose_given:
            suppose_given = dict()
        self.suppose_do_dict = suppose_do
        self.suppose_given_dict = suppose_given

    def _check_query_input(self, **kwargs):
        for key, value in kwargs.items():
            logging.debug(f"checking key {key}={value}")
            if key not in self.dag.nodes:
                raise ValueError(f"node '{key}' does not exist in original dag")
            if value not in self.dag.df[key].values:
                raise ValueError(f"value {value} does not occur for node {key}")
            if key in {**self.suppose_do_dict, **self.suppose_given_dict}.keys():
                raise ValueError(f"{key} is already used in this query")

    def inference_dag(self):
        """
        This is a DAG created from the original but has been altered
        to accomodate `do-calculus`.
        """
        infer_dag = DAG(self.dag.df.copy())
        logging.debug(f"constructing copy of original DAG nodes: {infer_dag.nodes}")
        for n1, n2 in self.dag.edges:
            if n2 not in self.suppose_do_dict.keys():
                infer_dag.add_edge(n1, n2)
            else:
                logging.debug(f"edge {n1} -> {n2} ignored because of do operator")
        logging.debug(f"original DAG copied")
        return infer_dag

    def when(self, query):
        """
        With `when` you can specify what was observed.

        ## Inputs

        - **query**: query of what was observed before.
        """
        if self.orig_query is not None:
            raise ValueError("SupposeQuery already has a `.when` value assigned.")
        return SupposeQuery(dag=self.dag, when=query, suppose_do=self.suppose_do_dict,
                            suppose_given=self.suppose_given_dict)

    def suppose_do(self, **kwargs):
        """
        With `suppose_do` you can specify the "what if" part after seeing
        the facts seen before in the `when` statement. Note that these "what if"
        scenarios are enforced, not given.

        ## Inputs

        - **kwargs**: key-value pairs of given items.
        """
        self._check_query_input(**kwargs)
        return SupposeQuery(dag=self.dag, when=self.orig_query, suppose_do={**self.suppose_do_dict, **kwargs},
                            suppose_given=self.suppose_given_dict)

    def suppose_given(self, **kwargs):
        """
        With `suppose_do` you can specify the "what if" part after seeing
        the facts seen before in the `when` statement. Note that these "what if"
        scenarios are given, not enforced.

        ## Inputs

        - **kwargs**: key-value pairs of given items.
        """
        self._check_query_input(**kwargs)
        return SupposeQuery(dag=self.dag, when=self.orig_query, suppose_do=self.suppose_do_dict,
                            suppose_given={**self.suppose_given_dict, **kwargs})

    def infer(self, give_table=False):
        """
        Run the inference on the graph given the current query.

        ## Inputs

        - **give_table**: Instead of calculating marginal probabilities and
        returning a dictionary, return a pandas table instead. Defaults to `False`.
        """
        if self.orig_query is None:
            raise ValueError("SupposeQuery needs a `when` parameter defined.")
        dag_copy = self.dag.copy().cache()
        orig_query_table = self.orig_query.infer(give_table=True)
        names_to_omit = list(self.orig_query.given_dict.keys()) + list(self.orig_query.do_dict.keys())
        names_to_join = [n for n in self.orig_query.dag.nodes if n not in names_to_omit]

        for node in names_to_join:
            associated_table = dag_copy.prob_tables[node]
            colnames = list(associated_table.columns)
            res = (orig_query_table[colnames]
                   .groupby([_ for _ in colnames if _ != "prob"])
                   .sum()["prob"]
                   .reset_index())
            dag_copy.prob_tables[node] = res

        new_query = Query(dag=dag_copy, given=self.suppose_given_dict, do=self.suppose_do_dict)

        return new_query.infer(give_table=give_table)
=======
        return table.loc[idx].reset_index(drop=True).drop(columns=['prob'])
>>>>>>> ead84c91
<|MERGE_RESOLUTION|>--- conflicted
+++ resolved
@@ -176,7 +176,6 @@
         """
         table = self.infer(give_table=True)
         idx = np.random.choice(table.index, p=table.prob, replace=True, size=n_samples)
-<<<<<<< HEAD
         return table.loc[idx].reset_index(drop=True).drop(columns=['prob'])
 
 
@@ -296,7 +295,4 @@
 
         new_query = Query(dag=dag_copy, given=self.suppose_given_dict, do=self.suppose_do_dict)
 
-        return new_query.infer(give_table=give_table)
-=======
-        return table.loc[idx].reset_index(drop=True).drop(columns=['prob'])
->>>>>>> ead84c91
+        return new_query.infer(give_table=give_table)